"""
Main entry point for the FastAPI backend server.

This module creates a FastAPI application, configures CORS,
loads settings, and includes API routers.

Run the server with:
    uvicorn backend.app.main:app --reload

Make sure the required dependencies are installed:
    pip install -r backend/requirements.txt
"""

import logging
from contextlib import asynccontextmanager

from fastapi import FastAPI
from fastapi.middleware.cors import CORSMiddleware
from contextlib import asynccontextmanager
import logging

logger = logging.getLogger(__name__)

from .schemas.intersection import IntersectionRead
from .core.config import settings  # type: ignore
from .api.intersection import router as intersection_router
<<<<<<< HEAD
from .api.vcc import router as vcc_router
from .api.history import router as history_router
from .db.connection import init_db, close_db, check_db_health

logger = logging.getLogger(__name__)
=======
from .services.db_client import get_db_client, close_db_client

# Optional routers - import conditionally to avoid startup failures
try:
    from .api.vcc import router as vcc_router

    VCC_AVAILABLE = True
except Exception as e:
    logger.warning(f"VCC router not available: {e}")
    VCC_AVAILABLE = False

try:
    from .api.history import router as history_router

    HISTORY_AVAILABLE = True
except Exception as e:
    logger.warning(f"History router not available: {e}")
    HISTORY_AVAILABLE = False
>>>>>>> 15fba6ef


@asynccontextmanager
async def lifespan(app: FastAPI):
    """
<<<<<<< HEAD
    Lifespan context manager for application startup and shutdown.

    Handles:
    - Database connection initialization
    - Database connection cleanup
    """
    # Startup
    logger.info("Starting application...")

    # Initialize database connection if PostgreSQL is enabled
    if settings.USE_POSTGRESQL:
        try:
            logger.info("Initializing PostgreSQL connection...")
            init_db(
                database_url=settings.DATABASE_URL,
                pool_size=settings.DB_POOL_SIZE,
                max_overflow=settings.DB_MAX_OVERFLOW
            )

            # Check database health
            health = check_db_health()
            if health["status"] == "healthy":
                logger.info(f"PostgreSQL connection successful: {health['database']} ({health['postgis_version']})")
            else:
                logger.error(f"PostgreSQL health check failed: {health['error']}")
        except Exception as e:
            logger.error(f"Failed to initialize PostgreSQL: {e}")
            if not settings.FALLBACK_TO_PARQUET:
                raise
            logger.warning("Continuing with Parquet fallback...")
    else:
        logger.info("PostgreSQL disabled - using Parquet storage only")

    yield  # Application is running

    # Shutdown
    logger.info("Shutting down application...")
    if settings.USE_POSTGRESQL:
        close_db()
        logger.info("Database connections closed")
=======
    Lifespan context manager for FastAPI app.
    Handles startup and shutdown events.
    """
    # Startup: Initialize database connection (non-blocking)
    logger.info("Starting Traffic Safety API...")
    # Database connection will be established lazily on first request

    yield

    # Shutdown: Close database connection
    logger.info("Shutting down Traffic Safety API...")
    try:
        close_db_client()
        logger.info("✓ Database connection closed")
    except Exception as e:
        logger.warning(f"Error closing database: {e}")
>>>>>>> 15fba6ef


def create_app() -> FastAPI:
    """
    Create and configure the FastAPI application.
    """
    app = FastAPI(
        title=settings.PROJECT_NAME,
        version=settings.VERSION,
<<<<<<< HEAD
        description="Traffic safety API for intersections.",
=======
        description="Traffic safety API for intersections with MCDM-based safety scoring.",
>>>>>>> 15fba6ef
        lifespan=lifespan,
    )

    # Set up CORS (allow all origins for development; adjust for production)
    app.add_middleware(
        CORSMiddleware,
        allow_origins=["*"],  # TODO: restrict in production
        allow_credentials=True,
        allow_methods=["*"],
        allow_headers=["*"],
    )

    # Include API routers
    app.include_router(intersection_router, prefix="/api/v1")

    # Optional routers
    if VCC_AVAILABLE:
        app.include_router(vcc_router, prefix="/api/v1")
        logger.info("✓ VCC router registered")

    if HISTORY_AVAILABLE:
        app.include_router(history_router, prefix="/api/v1")
        logger.info("✓ History router registered")

    # Health‑check endpoint
    @app.get("/health", tags=["Health"])
    async def health_check() -> dict:
        """
        Health‑check endpoint used by monitoring tools.
        Returns status of the service and database connection.
        """
        response = {
            "status": "ok",
            "version": settings.VERSION,
            "database": {
                "enabled": settings.USE_POSTGRESQL,
                "status": "not_configured"
            }
        }

        if settings.USE_POSTGRESQL:
            try:
                db_health = check_db_health()
                response["database"]["status"] = db_health["status"]
                if db_health["status"] == "healthy":
                    response["database"]["name"] = db_health["database"]
                    response["database"]["postgis_version"] = db_health["postgis_version"]
                    response["database"]["connection_pool"] = db_health["connection_pool"]
                else:
                    response["database"]["error"] = db_health.get("error")
                    response["status"] = "degraded"
            except Exception as e:
                response["database"]["status"] = "error"
                response["database"]["error"] = str(e)
                response["status"] = "degraded"

        return response

    return app


# Instantiate the FastAPI app
app = create_app()

# If this file is executed directly, run the server with uvicorn
if __name__ == "__main__":
    import uvicorn

    uvicorn.run(
        "backend.app.main:app",
        host="0.0.0.0",
        port=8080,
        reload=True,
    )<|MERGE_RESOLUTION|>--- conflicted
+++ resolved
@@ -24,13 +24,7 @@
 from .schemas.intersection import IntersectionRead
 from .core.config import settings  # type: ignore
 from .api.intersection import router as intersection_router
-<<<<<<< HEAD
-from .api.vcc import router as vcc_router
-from .api.history import router as history_router
 from .db.connection import init_db, close_db, check_db_health
-
-logger = logging.getLogger(__name__)
-=======
 from .services.db_client import get_db_client, close_db_client
 
 # Optional routers - import conditionally to avoid startup failures
@@ -49,23 +43,22 @@
 except Exception as e:
     logger.warning(f"History router not available: {e}")
     HISTORY_AVAILABLE = False
->>>>>>> 15fba6ef
 
 
 @asynccontextmanager
 async def lifespan(app: FastAPI):
     """
-<<<<<<< HEAD
     Lifespan context manager for application startup and shutdown.
 
     Handles:
-    - Database connection initialization
+    - PostgreSQL database connection initialization (if enabled)
+    - MCDM database connection (lazy initialization)
     - Database connection cleanup
     """
     # Startup
-    logger.info("Starting application...")
+    logger.info("Starting Traffic Safety API...")
 
-    # Initialize database connection if PostgreSQL is enabled
+    # Initialize PostgreSQL connection if enabled (for safety index storage)
     if settings.USE_POSTGRESQL:
         try:
             logger.info("Initializing PostgreSQL connection...")
@@ -89,31 +82,27 @@
     else:
         logger.info("PostgreSQL disabled - using Parquet storage only")
 
+    # MCDM database connection will be established lazily on first request
+
     yield  # Application is running
 
     # Shutdown
-    logger.info("Shutting down application...")
+    logger.info("Shutting down Traffic Safety API...")
+
+    # Close PostgreSQL connection
     if settings.USE_POSTGRESQL:
-        close_db()
-        logger.info("Database connections closed")
-=======
-    Lifespan context manager for FastAPI app.
-    Handles startup and shutdown events.
-    """
-    # Startup: Initialize database connection (non-blocking)
-    logger.info("Starting Traffic Safety API...")
-    # Database connection will be established lazily on first request
+        try:
+            close_db()
+            logger.info("✓ PostgreSQL connections closed")
+        except Exception as e:
+            logger.warning(f"Error closing PostgreSQL: {e}")
 
-    yield
-
-    # Shutdown: Close database connection
-    logger.info("Shutting down Traffic Safety API...")
+    # Close MCDM database connection
     try:
         close_db_client()
-        logger.info("✓ Database connection closed")
+        logger.info("✓ MCDM database connection closed")
     except Exception as e:
-        logger.warning(f"Error closing database: {e}")
->>>>>>> 15fba6ef
+        logger.warning(f"Error closing MCDM database: {e}")
 
 
 def create_app() -> FastAPI:
@@ -123,11 +112,7 @@
     app = FastAPI(
         title=settings.PROJECT_NAME,
         version=settings.VERSION,
-<<<<<<< HEAD
-        description="Traffic safety API for intersections.",
-=======
         description="Traffic safety API for intersections with MCDM-based safety scoring.",
->>>>>>> 15fba6ef
         lifespan=lifespan,
     )
 
