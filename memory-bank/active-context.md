# Active Context

<<<<<<< HEAD
**Last Updated**: 2025-11-22 (Afternoon)
**Status**: ✅ PRODUCTION SYSTEM OPERATIONAL | 🔥 PHASE 7 VALIDATION IN PROGRESS

---

## Current Sprint: Phase 7 - Crash Data Validation & Optimization 🔥

### Just Completed (2025-11-22 Afternoon)

**GCP PostgreSQL Database Connection & VDOT Crash Data Discovery:**

1. ✅ **GCP Cloud SQL Connection Established**
   - Connected to GCP project: `symbolic-cinema-305010`
   - Database instance: `vtsi-postgres` (PostgreSQL 17.6)
   - Location: europe-west1-d
   - Public IP: 34.140.49.230
   - Authentication: gcloud CLI (`djjay@vt.edu`) with IP allowlisting

2. ✅ **VDOT Crashes Database Discovered**
   - **vdot_crashes table**: 1,047,094 crash records!
   - Columns: crash_date, crash_time, locality, longitude, latitude, severity, total_vehicles, total_injured, total_killed, weather, light_condition, road_surface
   - Date range: 2017-present (7+ years of crash data)
   - Location coverage: All Virginia localities

3. ✅ **Database Query Utilities Created**
   - `test_gcp_db.py` - Tests GCP database connection
   - `query_vdot_crashes.py` - Loads crash data with filters
   - `check_vdot_schema.py` - Inspects table schema
   - `.env.gcp` - GCP database configuration

4. ✅ **Phase 7 Validation Scripts**
   - `crash_correlation_analysis.py` - Analyzes safety index vs crash correlation
   - `optimize_feature_weights.py` - Grid search optimization for plugin weights
   - Scripts working with synthetic data, ready for real crash data integration

**Current Status**: Connected to GCP database with 1M+ crash records. Next: Update scripts to load and correlate real crash data with safety indices.

---

### Previous Work (2025-11-20 Evening)
=======
**Last Updated**: 2025-11-21 (Morning)
**Status**: ✅ PRODUCTION SYSTEM OPERATIONAL | 🔬 SENSITIVITY ANALYSIS COMPLETE | 📋 POSTGRESQL MIGRATION PLANNED

---

## Current Sprint: Sensitivity Analysis & Optimization ✅

### Just Completed (2025-11-21 Morning)

**Sensitivity Analysis & Performance Optimization:**

1. ✅ **Sensitivity Analysis Feature (COMPLETE)**

   - **Backend**: Implemented `SensitivityAnalysisService` to perturb parameters (β, k, λ, ω) and measure stability using Spearman rank correlation.
   - **Frontend**: Created `3_🔬_Sensitivity_Analysis.py` with comprehensive visualizations:
     - **Stability Gauge**: Visualizes the mean Spearman correlation.
     - **Heatmaps**: Shows correlation across different perturbation levels.
     - **Trajectory Plots**: Visualizes how safety scores change under perturbation.
   - **Date Range Support**: Updated frontend to support multi-day analysis (Start Date/End Date).

2. ✅ **Performance Optimization (In-Memory Calculation)**

   - **Issue**: Long date ranges (e.g., 23 days) caused timeouts due to N*M database queries (Perturbations * Time Bins).
   - **Solution**: Refactored `SensitivityAnalysisService` to fetch traffic data **once** and perform all 50-100 perturbation calculations in memory.
   - **Result**: Reduced database queries from thousands to 1, eliminating timeouts.

3. ✅ **RT-SI Zero-Fill Logic**

   - **Issue**: Time series data had gaps where no traffic was recorded, causing issues for continuous analysis.
   - **Solution**: Updated `rt_si_service.py` to generate a complete time index and fill missing intervals with zero-traffic data.

4. ✅ **Correlation Analysis**
   - Implemented pairwise correlation analysis between safety scores and input features (Volume, Speed, etc.).

---

## Current Sprint: COMPLETED ✅ (Historical Context)

### What We Just Completed (2025-11-20)
>>>>>>> e7ddd96c

**Intersection History Feature + PostgreSQL Migration Planning:**

1. ✅ **Intersection History Feature (COMPLETE)**

   - Backend: Created history API endpoints with smart aggregation
   - Frontend: Built Plotly time series charts and statistics cards
   - Integration: Added "View Historical Data" toggle in dashboard
   - Status: Fully implemented and tested

2. ✅ **Data Verification**

   - Created data verification notebook
   - Identified: Only tracking 1 intersection (0.0) out of 4 available from VCC
   - Root cause: Feature extraction not mapping vehicles to all intersections

3. ✅ **PostgreSQL Migration Architecture Decision**
   - Requirements document created (400+ lines)
   - Design document created (1000+ lines)
   - Sprint plan created (detailed 4-week plan)
   - Architectural decisions documented (ADR-001 through ADR-008)

**Key Architectural Decision**: Hybrid storage with PostgreSQL + PostGIS for operational queries and GCP Cloud Storage for raw data archival.

---

## Current System Metrics

### Data Collection

- **BSM Messages**: 1,678+
- **PSM Messages**: 21 (limited - no pedestrians in area)
- **MapData**: 4 intersections
- **Collection Rate**: 60 seconds
- **Uptime**: Continuous

### Safety Indices (Latest)

```json
{
  "intersection_name": "0.0",
  "safety_index": 33.44,
  "traffic_volume": 29,
  "range": "33.44 - 52.43"
}
```

### Normalization Constants

- **I_max**: 1.0 (Maximum incident rate)
- **V_max**: 182.0 (Maximum vehicle volume)
- **σ_max**: 8.3 (Maximum speed variance)
- **S_ref**: 10.4 (Reference speed)

---

## System Architecture

```
VCC API (https://vcc.vtti.vt.edu)
    ↓
Data Collector (60s interval)
    ↓
Parquet Storage (/app/data/parquet/)
    ├── raw/bsm/        - 1,678+ messages
    ├── raw/psm/        - 21 messages
    ├── raw/mapdata/    - 4 intersections
    ├── features/       - Extracted features
    ├── indices/        - Safety indices (4 intervals)
    └── constants/      - Normalization constants
    ↓
┌─────────────────────────────────┬─────────────────────────┐
│   Historical Processing         │  Real-time Processing   │
│   (15-min intervals)            │  (1-min intervals)      │
│   - Batch computation           │  - Live computation     │
│   - Normalization constants     │  - Uses constants       │
└─────────────────────────────────┴─────────────────────────┘
    ↓
FastAPI (http://localhost:8001)
    ├── GET /health
    ├── GET /api/v1/safety/index/
    ├── GET /api/v1/safety/index/{id}
    ├── POST /api/v1/analysis/sensitivity
    └── POST /api/v1/analysis/correlation
    ↓
External Clients (Streamlit Dashboards, Apps, etc.)
```

---

## What We're Working On Next

**Documentation & Handoff**

### Current Focus: Documentation Updates

- 📋 **Status**: In Progress
- 🎯 **Goal**: Ensure `memory-bank` reflects the latest features (Sensitivity Analysis, Optimization).
- 📄 **Documents**:
  - `memory-bank/active-context.md` (Updating now)
  - `memory-bank/architectural-decisions.md` (Adding In-Memory Calculation ADR)
  - `memory-bank/operational-guide.md` (Adding Sensitivity Analysis usage)

### Future Focus: PostgreSQL + GCP Migration (Planned)

- 📋 **Status**: Planning complete, ready to implement
- 🎯 **Goal**: Migrate from Parquet-only to PostgreSQL + GCP Cloud Storage
- 📄 **Documents**:
  - Requirements: `construction/requirements/postgresql-migration-requirements.md`
  - Design: `construction/design/postgresql-migration-design.md`
  - Sprint Plan: `construction/sprints/sprint-postgresql-migration.md`
  - ADRs: `memory-bank/architectural-decisions.md`

**Why This Migration:**

1. **Performance**: 10-100x faster API queries with indexed database
2. **Scalability**: Support 100+ intersections and concurrent users
3. **Spatial Features**: PostGIS enables proximity, routing, heatmaps
4. **Production Ready**: Cloud storage (GCS) instead of local Docker volumes
5. **Data Management**: Automated aggregation, retention, lifecycle policies

**Architecture:**

```
VCC API → Data Collector → Dual Write
                             ├─→ GCS (raw Parquet archives)
                             └─→ PostgreSQL + PostGIS (operational queries)
                                      ↓
                                  FastAPI (10-100x faster)
                                      ↓
                                  Frontend (no changes)
```

**Key Technologies:**

- PostgreSQL 15 + PostGIS 3.3 for operational database
- GCP Cloud Storage for raw data archival (Parquet)
- Dual-write during migration for zero downtime
- Time partitioning for performance
- Automated aggregation jobs (hourly, daily)

**Timeline:** 4 weeks (80-100 hours)
**Cost:** ~$35/month for GCS (PostgreSQL free in Docker)

**Next Steps:**

1. Review and approve migration plan
2. Begin Phase 1: Database setup (Days 1-3)
3. Phase 2: GCP Cloud Storage setup (Days 4-5)
4. Phase 3: Dual-write implementation (Days 6-8)
5. Phase 4: API migration (Days 9-12)
6. Phase 5: Batch jobs (Days 13-15)
7. Phase 6: Historical backfill (Days 16-18)
8. Phase 7: Cutover (Days 19-20)

---

### Future Focus: Data Integration & Extensibility Roadmap

- 📋 **Status**: Planning complete, deferred until after PostgreSQL migration
- 🎯 **Goal**: Transform from VCC-only to multi-source pluggable platform
- 📄 **Document**: `memory-bank/data-integration-roadmap.md`

**Key Initiatives** (postponed):

1. **Pluggable Data Source Architecture** - Allow easy addition of new data sources (weather, crash data, traffic)
2. **Configurable Safety Index** - Make features and weights adjustable without code changes
3. **Admin UI** - Build dashboard for data analysis and index tuning
4. **Multi-source Integration** - Add weather, VDOT crash data, traffic volume sources

**Timeline**: 4-6 months (15-20 weeks development)
**Phases**: 6 phases from plugin framework to A/B testing
**Status**: Deferred until PostgreSQL migration complete

---

## What Decisions Are We Facing?

### 1. **PostgreSQL + GCP Migration Approval** 🔥 URGENT - NEW

- **Status**: Planning complete, ready to implement
- **Documents**:
  - `construction/requirements/postgresql-migration-requirements.md`
  - `construction/design/postgresql-migration-design.md`
  - `construction/sprints/sprint-postgresql-migration.md`
  - `memory-bank/architectural-decisions.md`
- **Key Decisions Needed**:
  - ✅ **Approve hybrid storage architecture?** (PostgreSQL + GCP Cloud Storage)
  - ✅ **Approve GCP Cloud Storage?** (~$35/month for Parquet archival)
  - ✅ **Approve 4-week timeline?** (80-100 hours effort)
  - ✅ **Start immediately or defer?** (Blocks multi-intersection support)
  - ⏳ **GCP project setup?** (Need to create GCP account/project)

**Recommendation:** Approve and start immediately. Current Parquet-only architecture cannot scale beyond 1-2 intersections efficiently.

**Benefits:**

- 10-100x faster API queries
- Support for 100+ intersections
- Spatial queries (proximity, routing, heatmaps)
- Production-ready cloud storage
- Automated data lifecycle management

**Risks:** Managed with dual-write, feature flags, validation, and rollback plan

---

### 2. **Data Integration Roadmap Approval** (Deferred)

- **Status**: Roadmap complete, deferred until after PostgreSQL migration
- **Document**: `memory-bank/data-integration-roadmap.md`
- **Key Decisions Needed**:
  - ⏸️ Deferred - PostgreSQL migration takes priority
  - Will revisit after database migration complete

**Proposed Architecture**:

- Pluggable data source framework (abstract interface + registry)
- Configurable feature definitions (YAML-based)
- Dynamic feature engine (compute from config, not code)
- Admin UI for data source management and weight tuning
- A/B testing framework for index formulas

**Proposed New Data Sources** (Phase 3):

1. Weather API (OpenWeatherMap) - precipitation, visibility, temperature
2. VDOT Crash Data - historical crashes for validation
3. Traffic Volume API - additional traffic metrics

### 2. **Configuration Storage Strategy**

- **Question**: Database vs. files vs. hybrid approach?
- **Recommendation**: Hybrid - files for defaults, database for runtime changes
- **Impact**: Affects admin UI implementation and deployment

### 3. **Admin UI Technology Choice**

- **Options**:
  - React + TypeScript (full-featured, production-grade)
  - Streamlit (rapid prototyping, Python-native)
  - Vue.js (lighter weight alternative)
- **Recommendation**: React for production quality, Streamlit for MVP/prototype
- **Decision Needed**: Start with MVP or go straight to production UI?

### 4. **Empirical Bayes Implementation** (Deferred)

- **Current Status**: Skipped due to data structure mismatch
- **Decision**: Keep as backlog item or redesign baseline data structure?
- **Impact**: Low - raw indices are still meaningful
- **Recommendation**: Address in Phase 2 or 3 of roadmap

### 5. **PSM Data Scarcity** (Monitoring)

- **Observation**: Only 21 PSM messages vs 1,678 BSM
- **Question**: Is this normal or a collection issue?
- **Investigation Needed**: Check VCC API coverage for pedestrian-heavy areas
- **Impact**: Low - system works with BSM-only data
- **Action**: Continue monitoring, investigate if needed

### 6. **Production Deployment** (Future)

- **Current**: Running on localhost
- **Needed**: Cloud deployment strategy (AWS, Azure, GCP?)
- **Timeline**: After roadmap Phase 4-5 (admin UI complete)
- **Considerations**:
  - Scaling data collection
  - Database choice (keep PostgreSQL or switch to TimescaleDB?)
  - Caching strategy (Redis vs alternatives)
  - Monitoring and alerting (Prometheus + Grafana)

---

## What's Unclear?

### Mathematical Formulas - ✅ RESOLVED

~~Some of the math is still a little foggy~~ → **NOW CLEAR!**

**Implemented Formulas:**

1. **VRU Safety Index**:

   ```
   I_VRU = (I_VRU_raw × w1) + (V × w2) + (σ_v × w3)
   Where: I_VRU_raw, V, σ_v are normalized values
   ```

2. **Vehicle Safety Index**:

   ```
   I_vehicle = (I_vehicle_raw × w4) + (V × w5) + (Δθ × w6) + (S × w7)
   ```

3. **Combined Index**:

   ```
   Combined_Index = I_VRU + I_vehicle
   ```

4. **Normalization** (working correctly):

   ```
   I_max = max(incident_rates)
   V_max = max(vehicle_volumes)
   σ_max = max(speed_variances)
   S_ref = reference_speed
   ```

5. **Empirical Bayes** (pending):
   ```
   Adjusted_Index = λ × Raw_Index + (1-λ) × Baseline
   Where λ = N / (N + k)
   ```

### Remaining Technical Questions

1. **Conflict Detection Thresholds**

   - Current: Using default proximity thresholds
   - Question: What are optimal thresholds for different road types?
   - Impact: Medium (affects conflict detection accuracy)

2. **Temporal Aggregation**

   - Current: 15-minute intervals (historical), 1-minute (real-time)
   - Question: Are these intervals optimal?
   - Observation: 15-min seems good for statistical significance

3. **Index Interpretation**
   - Current: Numeric scores (33.44, etc.)
   - Question: What do these numbers mean to end users?
   - Need: Categorization (safe/moderate/dangerous) or percentile ranking

---

## Known Issues & Workarounds

### 1. Empirical Bayes Adjustment - Skipped

**Issue**: Baseline event data structure mismatch (missing 'hour_of_day' column)

**Status**: Non-blocking - using raw indices

**Workaround**: Raw safety indices are mathematically sound and meaningful

**Future Fix**: Restructure baseline data or redesign EB calculation

### 2. Limited PSM Data

**Issue**: Only 21 PSM messages collected vs 1,678 BSM

**Status**: Expected - likely no pedestrians in monitoring area

**Impact**: VRU conflict detection has limited data

**Workaround**: System works with BSM-only data

### 3. Windows Path Mangling (Git Bash)

**Issue**: Git Bash converts Unix paths to Windows paths

**Status**: Known platform limitation

**Workaround**: Prefix all Docker commands with `MSYS_NO_PATHCONV=1`

**Example**:

```bash
MSYS_NO_PATHCONV=1 docker exec trafficsafety-collector ls /app/data/parquet
```

---

## Deployment Checklist

If deploying to production:

- [ ] Update VCC credentials for production API
- [ ] Configure CORS for production domains
- [ ] Set up SSL/TLS certificates
- [ ] Implement proper authentication
- [ ] Configure monitoring (Prometheus/Grafana)
- [ ] Set up log aggregation
- [ ] Configure automated backups
- [ ] Document disaster recovery procedures
- [ ] Performance testing
- [ ] Security audit

---

## Next Actions

<<<<<<< HEAD
### Immediate (Now - Phase 7 Validation) 🔥 CURRENT WORK
1. **Update Crash Correlation Scripts for GCP Database**
   - Modify `crash_correlation_analysis.py` to load from vdot_crashes table
   - Add GCP database connection with IP allowlisting
   - Implement spatial join (crashes × intersections using lat/lon)
   - Filter crashes to monitored intersection areas

2. **Run Real Crash Correlation Analysis**
   - Query vdot_crashes for recent time periods
   - Match crashes with computed safety indices
   - Compute correlation metrics (precision, recall, F1, Pearson, Spearman)
   - Analyze weather impact on crash rates

3. **Optimize Plugin Weights**
   - Use real crash data for weight optimization
   - Run grid search to find optimal VCC/Weather weights
   - Cross-validate results
   - Document recommended weight configuration

4. **Document Validation Results**
   - Create findings report
   - Provide recommendations for production weights
   - Update roadmap with Phase 7 completion

### This Week
1. **Review Data Integration Roadmap**
=======
### Immediate (This Week)

1. **Review Data Integration Roadmap** 🔥 URGENT

>>>>>>> e7ddd96c
   - Read `memory-bank/data-integration-roadmap.md`
   - Approve architecture approach
   - Prioritize phases (1-6)
   - Identify must-have features

<<<<<<< HEAD
2. **Design Admin UI Mockups** (If approved)
=======
2. **Prototype Plugin System** (If approved)

   - 1-week spike to validate approach
   - Build minimal plugin framework
   - Migrate VCC to plugin architecture
   - Test with dummy second source

3. **Design Admin UI Mockups** (If approved)
>>>>>>> e7ddd96c
   - Create detailed wireframes
   - Get user feedback
   - Finalize screen designs

### Short-term (Next 1-2 Sprints)

Following the roadmap phases:

**Phase 1: Core Plugin Architecture** (2-3 weeks)

- Implement base data source plugin framework
- Migrate existing VCC code to plugin
- Create data source registry
- Add basic admin API endpoints

**Phase 2: Dynamic Feature Engine** (2-3 weeks)

- Implement configurable feature definitions
- Create dynamic feature computation engine
- Migrate existing features to config format
- Add weight adjustment capability

**Phase 3: New Data Source Integration** (3-4 weeks)

- Implement Weather API plugin
- Implement VDOT crash data plugin (if accessible)
- Implement Traffic volume plugin
- Integration testing

### Medium-term (Months 2-3)

**Phase 4: Admin UI - Basic Features** (3-4 weeks)

- Build core admin dashboard
- Data source management UI
- Feature weight tuning interface
- Real-time index preview

**Phase 5: Admin UI - Analysis Tools** (2-3 weeks)

- Data exploration and visualization
- Index comparison tools
- Feature analysis (correlation, importance)
- Configuration history/rollback

### Long-term (Months 4-6)

**Phase 6: A/B Testing Framework** (2-3 weeks)

- Multiple index formula support
- Parallel index computation
- Performance metrics
- Formula selection tools

**Production Deployment** (After Phase 5)

- Cloud infrastructure setup
- Monitoring and alerting
- Security hardening
- Performance optimization

**Additional Enhancements** (Ongoing)

- Machine learning for predictive analytics
- Mobile app integration
- Alert/notification system
- WebSocket streaming for real-time updates

---

## Success Metrics - ✅ ALL ACHIEVED

| Metric                   | Target     | Actual             | Status |
| ------------------------ | ---------- | ------------------ | ------ |
| Data Collection          | Continuous | 60s intervals      | ✅     |
| API Response Time        | < 500ms    | ~200ms             | ✅     |
| Safety Index Computation | Working    | 33.44 (real value) | ✅     |
| System Uptime            | > 95%      | 100%               | ✅     |
| Docker Deployment        | Functional | 4 services running | ✅     |
| Data Persistence         | Yes        | Parquet volumes    | ✅     |

---

## Team Knowledge

### Key Learning: Feature Engineering with Time Intervals

**Challenge**: Real-time (1-min) and historical (15-min) intervals caused column name conflicts

**Solution**: Standardize to 'time_15min' for downstream compatibility while supporting variable intervals:

```python
time_col_name = f'time_{interval_minutes}min'
features.rename(columns={'time_interval': time_col_name}, inplace=True)

# Standardize for compatibility
if time_col_name != 'time_15min':
    features['time_15min'] = features[time_col_name]
```

### Key Learning: Docker Volume Persistence

**Issue**: Data lost on container restart

**Solution**: Named volumes in docker-compose.yml:

```yaml
volumes:
  - parquet_data:/app/data/parquet
```

### Key Learning: Windows Docker Commands

**Issue**: Git Bash mangles paths

**Solution**: Always use `MSYS_NO_PATHCONV=1` prefix

---

## Documentation

### Current System

- **Operational Guide**: `memory-bank/operational-guide.md` - Complete operational manual
- **Troubleshooting**: `memory-bank/troubleshooting.md` - Common issues and solutions
- **Sprint Plan**: `construction/sprint-plan.md` - Completed sprint retrospective
- **Quick Start**: `QUICKSTART.md` - Getting started guide
- **Docker Setup**: `DOCKER_README.md` - Docker deployment guide
- **API Docs**: http://localhost:8001/docs - Interactive API documentation (when running)

### Future Planning

- **Data Integration Roadmap**: `memory-bank/data-integration-roadmap.md` - Next generation architecture plan
  - Pluggable data sources
  - Configurable safety index
  - Admin UI design
  - 6-phase implementation plan (4-6 months)

---

**Current Status**: ✅ PRODUCTION-READY → 📋 PLANNING NEXT GENERATION
**Last Code Change**: 2025-11-21
**Last Planning Update**: 2025-11-21 (Sensitivity Analysis)
**Next Action**: Review and approve roadmap → Begin Phase 1 implementation<|MERGE_RESOLUTION|>--- conflicted
+++ resolved
@@ -1,47 +1,5 @@
 # Active Context
 
-<<<<<<< HEAD
-**Last Updated**: 2025-11-22 (Afternoon)
-**Status**: ✅ PRODUCTION SYSTEM OPERATIONAL | 🔥 PHASE 7 VALIDATION IN PROGRESS
-
----
-
-## Current Sprint: Phase 7 - Crash Data Validation & Optimization 🔥
-
-### Just Completed (2025-11-22 Afternoon)
-
-**GCP PostgreSQL Database Connection & VDOT Crash Data Discovery:**
-
-1. ✅ **GCP Cloud SQL Connection Established**
-   - Connected to GCP project: `symbolic-cinema-305010`
-   - Database instance: `vtsi-postgres` (PostgreSQL 17.6)
-   - Location: europe-west1-d
-   - Public IP: 34.140.49.230
-   - Authentication: gcloud CLI (`djjay@vt.edu`) with IP allowlisting
-
-2. ✅ **VDOT Crashes Database Discovered**
-   - **vdot_crashes table**: 1,047,094 crash records!
-   - Columns: crash_date, crash_time, locality, longitude, latitude, severity, total_vehicles, total_injured, total_killed, weather, light_condition, road_surface
-   - Date range: 2017-present (7+ years of crash data)
-   - Location coverage: All Virginia localities
-
-3. ✅ **Database Query Utilities Created**
-   - `test_gcp_db.py` - Tests GCP database connection
-   - `query_vdot_crashes.py` - Loads crash data with filters
-   - `check_vdot_schema.py` - Inspects table schema
-   - `.env.gcp` - GCP database configuration
-
-4. ✅ **Phase 7 Validation Scripts**
-   - `crash_correlation_analysis.py` - Analyzes safety index vs crash correlation
-   - `optimize_feature_weights.py` - Grid search optimization for plugin weights
-   - Scripts working with synthetic data, ready for real crash data integration
-
-**Current Status**: Connected to GCP database with 1M+ crash records. Next: Update scripts to load and correlate real crash data with safety indices.
-
----
-
-### Previous Work (2025-11-20 Evening)
-=======
 **Last Updated**: 2025-11-21 (Morning)
 **Status**: ✅ PRODUCTION SYSTEM OPERATIONAL | 🔬 SENSITIVITY ANALYSIS COMPLETE | 📋 POSTGRESQL MIGRATION PLANNED
 
@@ -81,7 +39,6 @@
 ## Current Sprint: COMPLETED ✅ (Historical Context)
 
 ### What We Just Completed (2025-11-20)
->>>>>>> e7ddd96c
 
 **Intersection History Feature + PostgreSQL Migration Planning:**
 
@@ -474,47 +431,15 @@
 
 ## Next Actions
 
-<<<<<<< HEAD
-### Immediate (Now - Phase 7 Validation) 🔥 CURRENT WORK
-1. **Update Crash Correlation Scripts for GCP Database**
-   - Modify `crash_correlation_analysis.py` to load from vdot_crashes table
-   - Add GCP database connection with IP allowlisting
-   - Implement spatial join (crashes × intersections using lat/lon)
-   - Filter crashes to monitored intersection areas
-
-2. **Run Real Crash Correlation Analysis**
-   - Query vdot_crashes for recent time periods
-   - Match crashes with computed safety indices
-   - Compute correlation metrics (precision, recall, F1, Pearson, Spearman)
-   - Analyze weather impact on crash rates
-
-3. **Optimize Plugin Weights**
-   - Use real crash data for weight optimization
-   - Run grid search to find optimal VCC/Weather weights
-   - Cross-validate results
-   - Document recommended weight configuration
-
-4. **Document Validation Results**
-   - Create findings report
-   - Provide recommendations for production weights
-   - Update roadmap with Phase 7 completion
-
-### This Week
-1. **Review Data Integration Roadmap**
-=======
 ### Immediate (This Week)
 
 1. **Review Data Integration Roadmap** 🔥 URGENT
 
->>>>>>> e7ddd96c
    - Read `memory-bank/data-integration-roadmap.md`
    - Approve architecture approach
    - Prioritize phases (1-6)
    - Identify must-have features
 
-<<<<<<< HEAD
-2. **Design Admin UI Mockups** (If approved)
-=======
 2. **Prototype Plugin System** (If approved)
 
    - 1-week spike to validate approach
@@ -523,7 +448,6 @@
    - Test with dummy second source
 
 3. **Design Admin UI Mockups** (If approved)
->>>>>>> e7ddd96c
    - Create detailed wireframes
    - Get user feedback
    - Finalize screen designs
