from pydantic_settings import BaseSettings, SettingsConfigDict
from pydantic import Field


class Settings(BaseSettings):
    """
    Application configuration loaded from environment variables.
    """

    # Project metadata
    PROJECT_NAME: str = "Traffic Safety API"
    VERSION: str = "0.1.0"
    DEBUG: bool = True

    # Base URL for the service
    BASE_URL: str = "http://localhost:8000"

    # PostgreSQL + PostGIS database configuration
    DATABASE_URL: str = Field(
        "postgresql://trafficsafety:trafficsafety_dev@db:5432/trafficsafety",
        env="DATABASE_URL",
        description="PostgreSQL connection string"
    )
    DB_POOL_SIZE: int = Field(
        5,
        env="DB_POOL_SIZE",
        description="Number of database connections to maintain in pool"
    )
    DB_MAX_OVERFLOW: int = Field(
        10,
        env="DB_MAX_OVERFLOW",
        description="Maximum overflow connections beyond pool size"
    )

    # Trino database configuration
    TRINO_HOST: str = "smart-cities-trino.pre-prod.cloud.vtti.vt.edu"
    TRINO_PORT: int = 443
    TRINO_HTTP_SCHEME: str = "https"
    TRINO_CATALOG: str = "smartcities_iceberg"

    # Safety Index computation settings
    EMPIRICAL_BAYES_K: int = Field(
        default=50, description="Tuning parameter for Empirical Bayes adjustment"
    )
    DEFAULT_LOOKBACK_DAYS: int = Field(
        default=7, description="Default number of days to analyze"
    )

    # PostgreSQL database configuration (for MCDM calculations)
    # For local development: use VTTI_DB_HOST and VTTI_DB_PORT
    # For Cloud Run: use VTTI_DB_INSTANCE_CONNECTION_NAME (Unix socket)
    VTTI_DB_HOST: str = "127.0.0.1"
    VTTI_DB_PORT: int = 9470
    VTTI_DB_NAME: str = "vtsi"
    VTTI_DB_USER: str = "postgres"
    VTTI_DB_PASSWORD: str = ""  # Must be set in .env file
    VTTI_DB_INSTANCE_CONNECTION_NAME: str = (
        ""  # Cloud SQL instance (e.g., project:region:instance)
    )

    # MCDM Safety Index settings
    MCDM_BIN_MINUTES: int = Field(
        default=15, description="Time bin size in minutes for MCDM calculation"
    )
    MCDM_LOOKBACK_HOURS: int = Field(
        default=24,
        description="Hours of historical data to use for MCDM CRITIC weights",
    )

<<<<<<< HEAD
    # Feature flags for PostgreSQL migration
    USE_POSTGRESQL: bool = Field(
        False,
        env="USE_POSTGRESQL",
        description="Use PostgreSQL for queries (migration feature flag)"
    )
    FALLBACK_TO_PARQUET: bool = Field(
        True,
        env="FALLBACK_TO_PARQUET",
        description="Fallback to Parquet if PostgreSQL query fails"
    )
    ENABLE_DUAL_WRITE: bool = Field(
        False,
        env="ENABLE_DUAL_WRITE",
        description="Write to both PostgreSQL and Parquet during migration"
    )

    # GCP Cloud Storage configuration (for future use)
    GCS_BUCKET_NAME: str = Field(
        "",
        env="GCS_BUCKET_NAME",
        description="GCP bucket name for Parquet storage (e.g., trafficsafety-prod-parquet)"
    )
    GCS_PROJECT_ID: str = Field(
        "",
        env="GCS_PROJECT_ID",
        description="GCP project ID"
    )
    ENABLE_GCS_UPLOAD: bool = Field(
        False,
        env="ENABLE_GCS_UPLOAD",
        description="Enable uploading Parquet files to GCS"
    )

    class Config:
        env_file = ".env"
        env_file_encoding = "utf-8"
=======
    # VCC API configuration (optional, for other services)
    VCC_BASE_URL: str = "https://api.vcc.vtti.vt.edu"
    VCC_CLIENT_ID: str = ""
    VCC_CLIENT_SECRET: str = ""
    DATA_SOURCE: str = "vcc"  # Data source for VCC API
    REALTIME_ENABLED: bool = False  # Enable real-time streaming

    model_config = SettingsConfigDict(
        env_file="backend/.env",
        env_file_encoding="utf-8",
        extra="ignore",  # Allow extra fields from .env
    )
>>>>>>> 15fba6ef


# Export a singleton for easy import
settings = Settings()<|MERGE_RESOLUTION|>--- conflicted
+++ resolved
@@ -67,7 +67,13 @@
         description="Hours of historical data to use for MCDM CRITIC weights",
     )
 
-<<<<<<< HEAD
+    # VCC API configuration (optional, for other services)
+    VCC_BASE_URL: str = "https://api.vcc.vtti.vt.edu"
+    VCC_CLIENT_ID: str = ""
+    VCC_CLIENT_SECRET: str = ""
+    DATA_SOURCE: str = "vcc"  # Data source for VCC API
+    REALTIME_ENABLED: bool = False  # Enable real-time streaming
+
     # Feature flags for PostgreSQL migration
     USE_POSTGRESQL: bool = Field(
         False,
@@ -102,23 +108,11 @@
         description="Enable uploading Parquet files to GCS"
     )
 
-    class Config:
-        env_file = ".env"
-        env_file_encoding = "utf-8"
-=======
-    # VCC API configuration (optional, for other services)
-    VCC_BASE_URL: str = "https://api.vcc.vtti.vt.edu"
-    VCC_CLIENT_ID: str = ""
-    VCC_CLIENT_SECRET: str = ""
-    DATA_SOURCE: str = "vcc"  # Data source for VCC API
-    REALTIME_ENABLED: bool = False  # Enable real-time streaming
-
     model_config = SettingsConfigDict(
         env_file="backend/.env",
         env_file_encoding="utf-8",
         extra="ignore",  # Allow extra fields from .env
     )
->>>>>>> 15fba6ef
 
 
 # Export a singleton for easy import
