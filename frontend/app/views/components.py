"""
Reusable UI components for the Streamlit app.
"""

import streamlit as st
import pandas as pd
from typing import Optional

from app.models.intersection import Intersection
from app.utils.scaling import format_number
from app.views.history_components import render_historical_section


def render_kpi_cards(df: pd.DataFrame):
    """
    Render KPI summary cards at the top of the dashboard.

    Args:
        df: DataFrame with intersection data
    """
    col1, col2, col3, col4 = st.columns(4)

    with col1:
        st.metric(label="📍 Total Intersections", value=len(df))

    with col2:
        if not df.empty:
            avg_safety = df["safety_index"].mean()
            st.metric(label="📊 Avg Safety Index", value=f"{avg_safety:.1f}")
        else:
            st.metric(label="📊 Avg Safety Index", value="N/A")

    with col3:
        if not df.empty:
            high_risk_count = len(df[df["safety_index"] > 75])
            st.metric(
                label="⚠️ High Risk",
                value=high_risk_count,
                delta=f"{(high_risk_count/len(df)*100):.1f}%" if len(df) > 0 else None,
                delta_color="inverse",
            )
        else:
            st.metric(label="⚠️ High Risk", value="N/A")

    with col4:
        if not df.empty:
            total_volume = df["traffic_volume"].sum()
            st.metric(
                label="🚗 Total Traffic Volume", value=format_number(total_volume, 1)
            )
        else:
            st.metric(label="🚗 Total Traffic Volume", value="N/A")


def render_details_card(row: Optional[pd.Series]):
    """
    Render detailed information card for a selected intersection.

    Args:
        row: DataFrame row with intersection data, or None
    """
    if row is None:
        st.info("👆 Click on a marker to view details")
        return

    # Determine risk level and styling
    si = float(row["safety_index"])
    if si < 60:
        risk_level = "Low Risk"
        risk_color = "#2ECC71"
        risk_emoji = "✅"
    elif si <= 75:
        risk_level = "Medium Risk"
        risk_color = "#F39C12"
        risk_emoji = "⚠️"
    else:
        risk_level = "High Risk"
        risk_color = "#E74C3C"
        risk_emoji = "🚨"

    # Header
    st.markdown(f"### 📍 {row['intersection_name']}")

    # Risk badge
    st.markdown(
        f"""
        <div style="
            background-color: {risk_color};
            color: white;
            padding: 8px 16px;
            border-radius: 5px;
            text-align: center;
            font-weight: bold;
            margin-bottom: 15px;
        ">
            {risk_emoji} {risk_level}
        </div>
        """,
        unsafe_allow_html=True,
    )

    # Metrics
    col1, col2 = st.columns(2)

    with col1:
        st.metric(
            label="Safety Index",
            value=f"{si:.1f}",
        )
        st.metric(label="Latitude", value=f"{row['latitude']:.4f}")

    with col2:
        st.metric(
            label="Traffic Volume", value=format_number(float(row["traffic_volume"]), 0)
        )
        st.metric(label="Longitude", value=f"{row['longitude']:.4f}")

    # Additional info
    st.divider()
    st.caption(f"**Intersection ID:** {row['intersection_id']}")

    # Historical data toggle button
    st.markdown("")  # Add spacing

    # Initialize session state for history visibility if not exists
    if "show_history" not in st.session_state:
        st.session_state.show_history = False

    # Toggle button
    if st.button(
        "📊 View Historical Data" if not st.session_state.show_history else "📊 Hide Historical Data",
        key=f"history_toggle_{row['intersection_id']}",
        use_container_width=True
    ):
        st.session_state.show_history = not st.session_state.show_history

    # Render historical section if toggled on
    if st.session_state.show_history:
        render_historical_section(str(row['intersection_id']))


def render_legend():
    """Render a legend explaining the visual encoding."""
    with st.expander("📖 Legend - How to Read the Map", expanded=False):
        st.markdown(
            """
        #### Marker Size
        - **Larger circles** = Higher traffic volume
        - **Smaller circles** = Lower traffic volume
        
        #### Marker Color
        - 🟢 **Green** = Low risk (Safety Index < 60)
        - 🟠 **Orange** = Medium risk (Safety Index 60-75)
        - 🔴 **Red** = High risk (Safety Index > 75)
        
        #### Interaction
        - **Hover** over a marker to see the intersection name
        - **Click** on a marker to view detailed information
        - Use the details panel on the right to see full metrics
        """
        )


def render_data_status(error: Optional[str], stats: dict):
    """
    Render data loading status and warnings.

    Args:
        error: Error message from API, or None if successful
        stats: Dictionary with data loading statistics
    """
    if error:
        st.warning(
            f"⚠️ **Using fallback data**: {error}\n\n"
            "The application is displaying sample data because the API is unavailable."
        )

    # Show data quality issues if any
    if stats.get("invalid", 0) > 0:
        with st.expander(
            f"⚠️ Data Quality Warning: {stats['invalid']} invalid records skipped"
        ):
            st.write("The following records could not be loaded:")
            for reason in stats.get("skipped_reasons", [])[:10]:  # Show max 10
                st.caption(f"- {reason}")
            if len(stats.get("skipped_reasons", [])) > 10:
                st.caption(f"... and {len(stats['skipped_reasons']) - 10} more")


def render_filters(
    df: pd.DataFrame,
) -> tuple[str, tuple[float, float], tuple[float, float]]:
    """
    Render filter controls and return filter values.

    Args:
        df: DataFrame with intersection data

    Returns:
        Tuple of (search_text, safety_range, volume_range)
    """
    st.subheader("🔍 Filters")

    # Search by name
    search_text = st.text_input(
        "Search by name",
        placeholder="Type intersection name...",
        help="Filter intersections by name (case-insensitive)",
    )

    # Safety index range
    if not df.empty:
        min_si = float(df["safety_index"].min())
        max_si = float(df["safety_index"].max())
        # Handle case where min and max are the same
        if min_si == max_si:
            # Expand range slightly to allow slider to work
            min_si = max(0.0, min_si - 1.0)
            max_si = min(100.0, max_si + 1.0)
    else:
        min_si, max_si = 0.0, 100.0

    safety_range = st.slider(
        "Safety Index Range",
        min_value=0.0,
        max_value=100.0,
        value=(min_si, max_si),
        help="Filter by safety index (higher = more dangerous)",
    )

    # Traffic volume range
    if not df.empty:
        min_vol = float(df["traffic_volume"].min())
        max_vol = float(df["traffic_volume"].max())
<<<<<<< HEAD
        # Handle case where min and max are the same
        if min_vol == max_vol:
            max_vol = min_vol + 1.0
=======

        # Handle edge case where all values are the same
        if min_vol == max_vol:
            # Add a small buffer to allow the slider to work
            min_vol = max(0, min_vol - 1)
            max_vol = max_vol + 1
>>>>>>> 448ce6b0
    else:
        min_vol, max_vol = 0.0, 10000.0

    volume_range = st.slider(
        "Traffic Volume Range",
        min_value=min_vol,
        max_value=max_vol,
        value=(min_vol, max_vol if max_vol > min_vol else min_vol),
        format="%.0f",
        help="Filter by traffic volume",
    )

    return search_text, safety_range, volume_range


def apply_filters(
    df: pd.DataFrame,
    search_text: str,
    safety_range: tuple[float, float],
    volume_range: tuple[float, float],
) -> pd.DataFrame:
    """
    Apply filters to the DataFrame.

    Args:
        df: Original DataFrame
        search_text: Search string for name filtering
        safety_range: (min, max) for safety index
        volume_range: (min, max) for traffic volume

    Returns:
        Filtered DataFrame
    """
    filtered = df.copy()

    # Apply search filter
    if search_text:
        filtered = filtered[
            filtered["intersection_name"].str.contains(
                search_text, case=False, na=False
            )
        ]

    # Apply safety index filter
    filtered = filtered[
        (filtered["safety_index"] >= safety_range[0])
        & (filtered["safety_index"] <= safety_range[1])
    ]

    # Apply volume filter
    filtered = filtered[
        (filtered["traffic_volume"] >= volume_range[0])
        & (filtered["traffic_volume"] <= volume_range[1])
    ]

    return filtered


def render_data_table(df: pd.DataFrame):
    """
    Render sortable data table.

    Args:
        df: DataFrame with intersection data
    """
    st.subheader("📋 Data Table")

    if df.empty:
        st.info("No data to display. Adjust filters or check data source.")
        return

    # Format for display
    display_df = df.copy()
    display_df = display_df.sort_values("safety_index", ascending=False)

    # Round numeric columns
    display_df["safety_index"] = display_df["safety_index"].round(1)
    display_df["traffic_volume"] = display_df["traffic_volume"].round(0)
    display_df["latitude"] = display_df["latitude"].round(4)
    display_df["longitude"] = display_df["longitude"].round(4)

    # Rename columns for better display
    display_df = display_df.rename(
        columns={
            "intersection_id": "ID",
            "intersection_name": "Intersection Name",
            "safety_index": "Safety Index",
            "traffic_volume": "Traffic Volume",
            "latitude": "Latitude",
            "longitude": "Longitude",
        }
    )

    st.dataframe(
        display_df,
        use_container_width=True,
        hide_index=True,
    )

    # Download button
    csv = df.to_csv(index=False).encode("utf-8")
    st.download_button(
        label="📥 Download CSV",
        data=csv,
        file_name="traffic_safety_data.csv",
        mime="text/csv",
    )<|MERGE_RESOLUTION|>--- conflicted
+++ resolved
@@ -232,18 +232,12 @@
     if not df.empty:
         min_vol = float(df["traffic_volume"].min())
         max_vol = float(df["traffic_volume"].max())
-<<<<<<< HEAD
-        # Handle case where min and max are the same
-        if min_vol == max_vol:
-            max_vol = min_vol + 1.0
-=======
 
         # Handle edge case where all values are the same
         if min_vol == max_vol:
             # Add a small buffer to allow the slider to work
             min_vol = max(0, min_vol - 1)
             max_vol = max_vol + 1
->>>>>>> 448ce6b0
     else:
         min_vol, max_vol = 0.0, 10000.0
 
