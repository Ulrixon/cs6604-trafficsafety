"""
Main entry point for the FastAPI backend server.

This module creates a FastAPI application, configures CORS,
loads settings, and includes API routers.

Run the server with:
    uvicorn backend.app.main:app --reload

Make sure the required dependencies are installed:
    pip install -r backend/requirements.txt
"""

import logging
from contextlib import asynccontextmanager

from fastapi import FastAPI
from fastapi.middleware.cors import CORSMiddleware
from contextlib import asynccontextmanager
import logging

logger = logging.getLogger(__name__)

from .schemas.intersection import IntersectionRead
from .core.config import settings  # type: ignore
from .api.intersection import router as intersection_router
from .db.connection import init_db, close_db, check_db_health
from .services.db_client import get_db_client, close_db_client

# Optional routers - import conditionally to avoid startup failures
try:
    from .api.vcc import router as vcc_router

    VCC_AVAILABLE = True
except Exception as e:
    logger.warning(f"VCC router not available: {e}")
    VCC_AVAILABLE = False

try:
    from .api.history import router as history_router

    HISTORY_AVAILABLE = True
except Exception as e:
    logger.warning(f"History router not available: {e}")
    HISTORY_AVAILABLE = False

try:
<<<<<<< HEAD
    from .api.database_explorer import router as db_explorer_router

    DB_EXPLORER_AVAILABLE = True
except Exception as e:
    logger.warning(f"Database Explorer router not available: {e}")
    DB_EXPLORER_AVAILABLE = False
=======
    from .api.transparency import router as transparency_router

    TRANSPARENCY_AVAILABLE = True
except Exception as e:
    logger.warning(f"Transparency router not available: {e}")
    TRANSPARENCY_AVAILABLE = False

try:
    from .api.analytics import router as analytics_router

    ANALYTICS_AVAILABLE = True
except Exception as e:
    logger.warning(f"Analytics router not available: {e}")
    ANALYTICS_AVAILABLE = False
>>>>>>> 3083b2fd


@asynccontextmanager
async def lifespan(app: FastAPI):
    """
    Lifespan context manager for application startup and shutdown.

    Handles:
    - PostgreSQL database connection initialization (if enabled)
    - MCDM database connection (lazy initialization)
    - Database connection cleanup
    """
    # Startup
    logger.info("Starting Traffic Safety API...")

    # Initialize PostgreSQL connection if enabled (for safety index storage)
    if settings.USE_POSTGRESQL:
        try:
            logger.info("Initializing PostgreSQL connection...")
            init_db(
                database_url=settings.DATABASE_URL,
                pool_size=settings.DB_POOL_SIZE,
                max_overflow=settings.DB_MAX_OVERFLOW
            )

            # Check database health
            health = check_db_health()
            if health["status"] == "healthy":
                logger.info(f"PostgreSQL connection successful: {health['database']} ({health['postgis_version']})")
            else:
                logger.error(f"PostgreSQL health check failed: {health['error']}")
        except Exception as e:
            logger.error(f"Failed to initialize PostgreSQL: {e}")
            if not settings.FALLBACK_TO_PARQUET:
                raise
            logger.warning("Continuing with Parquet fallback...")
    else:
        logger.info("PostgreSQL disabled - using Parquet storage only")

    # MCDM database connection will be established lazily on first request

    yield  # Application is running

    # Shutdown
    logger.info("Shutting down Traffic Safety API...")

    # Close PostgreSQL connection
    if settings.USE_POSTGRESQL:
        try:
            close_db()
            logger.info("✓ PostgreSQL connections closed")
        except Exception as e:
            logger.warning(f"Error closing PostgreSQL: {e}")

    # Close MCDM database connection
    try:
        close_db_client()
        logger.info("✓ MCDM database connection closed")
    except Exception as e:
        logger.warning(f"Error closing MCDM database: {e}")


def create_app() -> FastAPI:
    """
    Create and configure the FastAPI application.
    """
    app = FastAPI(
        title=settings.PROJECT_NAME,
        version=settings.VERSION,
        description="Traffic safety API for intersections with MCDM-based safety scoring.",
        lifespan=lifespan,
    )

    # Set up CORS (allow all origins for development; adjust for production)
    app.add_middleware(
        CORSMiddleware,
        allow_origins=["*"],  # TODO: restrict in production
        allow_credentials=True,
        allow_methods=["*"],
        allow_headers=["*"],
    )

    # Include API routers
    app.include_router(intersection_router, prefix="/api/v1")

    # Optional routers
    if VCC_AVAILABLE:
        app.include_router(vcc_router, prefix="/api/v1")
        logger.info("✓ VCC router registered")

    if HISTORY_AVAILABLE:
        app.include_router(history_router, prefix="/api/v1")
        logger.info("✓ History router registered")

<<<<<<< HEAD
    if DB_EXPLORER_AVAILABLE:
        app.include_router(
            db_explorer_router, prefix="/api/v1/database", tags=["Database Explorer"]
        )
        logger.info("✓ Database Explorer router registered")

    # Simple health‑check endpoint
=======
    if TRANSPARENCY_AVAILABLE:
        app.include_router(transparency_router, prefix="/api/v1")
        logger.info("✓ Transparency router registered")

    if ANALYTICS_AVAILABLE:
        app.include_router(analytics_router, prefix="/api/v1")
        logger.info("✓ Analytics router registered")

    # Health‑check endpoint
>>>>>>> 3083b2fd
    @app.get("/health", tags=["Health"])
    async def health_check() -> dict:
        """
        Health‑check endpoint used by monitoring tools.
        Returns status of the service and database connection.
        """
        response = {
            "status": "ok",
            "version": settings.VERSION,
            "database": {
                "enabled": settings.USE_POSTGRESQL,
                "status": "not_configured"
            }
        }

        if settings.USE_POSTGRESQL:
            try:
                db_health = check_db_health()
                response["database"]["status"] = db_health["status"]
                if db_health["status"] == "healthy":
                    response["database"]["name"] = db_health["database"]
                    response["database"]["postgis_version"] = db_health["postgis_version"]
                    response["database"]["connection_pool"] = db_health["connection_pool"]
                else:
                    response["database"]["error"] = db_health.get("error")
                    response["status"] = "degraded"
            except Exception as e:
                response["database"]["status"] = "error"
                response["database"]["error"] = str(e)
                response["status"] = "degraded"

        return response

    return app


# Instantiate the FastAPI app
app = create_app()

# If this file is executed directly, run the server with uvicorn
if __name__ == "__main__":
    import uvicorn

    uvicorn.run(
        "backend.app.main:app",
        host="0.0.0.0",
        port=8080,
        reload=True,
    )<|MERGE_RESOLUTION|>--- conflicted
+++ resolved
@@ -44,31 +44,6 @@
     logger.warning(f"History router not available: {e}")
     HISTORY_AVAILABLE = False
 
-try:
-<<<<<<< HEAD
-    from .api.database_explorer import router as db_explorer_router
-
-    DB_EXPLORER_AVAILABLE = True
-except Exception as e:
-    logger.warning(f"Database Explorer router not available: {e}")
-    DB_EXPLORER_AVAILABLE = False
-=======
-    from .api.transparency import router as transparency_router
-
-    TRANSPARENCY_AVAILABLE = True
-except Exception as e:
-    logger.warning(f"Transparency router not available: {e}")
-    TRANSPARENCY_AVAILABLE = False
-
-try:
-    from .api.analytics import router as analytics_router
-
-    ANALYTICS_AVAILABLE = True
-except Exception as e:
-    logger.warning(f"Analytics router not available: {e}")
-    ANALYTICS_AVAILABLE = False
->>>>>>> 3083b2fd
-
 
 @asynccontextmanager
 async def lifespan(app: FastAPI):
@@ -90,13 +65,15 @@
             init_db(
                 database_url=settings.DATABASE_URL,
                 pool_size=settings.DB_POOL_SIZE,
-                max_overflow=settings.DB_MAX_OVERFLOW
+                max_overflow=settings.DB_MAX_OVERFLOW,
             )
 
             # Check database health
             health = check_db_health()
             if health["status"] == "healthy":
-                logger.info(f"PostgreSQL connection successful: {health['database']} ({health['postgis_version']})")
+                logger.info(
+                    f"PostgreSQL connection successful: {health['database']} ({health['postgis_version']})"
+                )
             else:
                 logger.error(f"PostgreSQL health check failed: {health['error']}")
         except Exception as e:
@@ -162,25 +139,7 @@
         app.include_router(history_router, prefix="/api/v1")
         logger.info("✓ History router registered")
 
-<<<<<<< HEAD
-    if DB_EXPLORER_AVAILABLE:
-        app.include_router(
-            db_explorer_router, prefix="/api/v1/database", tags=["Database Explorer"]
-        )
-        logger.info("✓ Database Explorer router registered")
-
     # Simple health‑check endpoint
-=======
-    if TRANSPARENCY_AVAILABLE:
-        app.include_router(transparency_router, prefix="/api/v1")
-        logger.info("✓ Transparency router registered")
-
-    if ANALYTICS_AVAILABLE:
-        app.include_router(analytics_router, prefix="/api/v1")
-        logger.info("✓ Analytics router registered")
-
-    # Health‑check endpoint
->>>>>>> 3083b2fd
     @app.get("/health", tags=["Health"])
     async def health_check() -> dict:
         """
@@ -192,8 +151,8 @@
             "version": settings.VERSION,
             "database": {
                 "enabled": settings.USE_POSTGRESQL,
-                "status": "not_configured"
-            }
+                "status": "not_configured",
+            },
         }
 
         if settings.USE_POSTGRESQL:
@@ -202,8 +161,12 @@
                 response["database"]["status"] = db_health["status"]
                 if db_health["status"] == "healthy":
                     response["database"]["name"] = db_health["database"]
-                    response["database"]["postgis_version"] = db_health["postgis_version"]
-                    response["database"]["connection_pool"] = db_health["connection_pool"]
+                    response["database"]["postgis_version"] = db_health[
+                        "postgis_version"
+                    ]
+                    response["database"]["connection_pool"] = db_health[
+                        "connection_pool"
+                    ]
                 else:
                     response["database"]["error"] = db_health.get("error")
                     response["status"] = "degraded"
